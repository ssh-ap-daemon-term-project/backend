from pydantic import BaseModel, EmailStr, Field, RootModel
from typing import Optional, List, Literal, Dict, Any, Union
from datetime import date, datetime
from enum import Enum

class UserCreate(BaseModel):
    username: str = Field(..., max_length=50, description="Max 50 characters")
    email: EmailStr = Field(..., max_length=100, description="User's email address")
    password: str = Field(..., min_length=8, max_length=32, description="Password must be at least 8 characters and at most 32 characters")
    phone: str = Field(..., max_length=15, description="Max 15 characters")
    userType: Literal["customer", "hotel", "driver"] = "customer"
    name: str = Field(..., max_length=100, description="Max 100 characters")
    address: str = Field(..., max_length=200, description="Max 200 characters")
    
    # Fields specific to customer
    dob: Optional[date] = None
    gender: Optional[Literal["male", "female", "other"]] = None
    
    # Fields specific to hotel
    city: Optional[str] = Field(None, max_length=100, description="Max 100 characters")
    latitude: Optional[float] = None
    longitude: Optional[float] = None
    rating: Optional[float] = None
    description: Optional[str] = None
    
    # Fields specific to driver
    carModel: Optional[str] = Field(None, max_length=50, description="Max 50 characters")
    carNumber: Optional[str] = Field(None, max_length=20, description="Max 20 characters")
    carType: Optional[Literal["sedan", "suv", "hatchback", "luxury"]] = None
    seatingCapacity: Optional[int] = None

class UserResponse(BaseModel):
    id: int
    username: str
    email: EmailStr
    phone: str
    userType: str
    name: str
    address: str

    class Config:
        from_attributes = True

class UserLogin(BaseModel):
    username: str
    password: str

# Hotel Schemas
class HotelBase(BaseModel):
    name: str
    address: str
    city: str
    email: EmailStr
    phone: str
    description: Optional[str] = None

class HotelCreate(HotelBase):
    pass

class HotelUpdate(BaseModel):
    username: Optional[str] = None
    password: Optional[str] = None
    name: Optional[str] = None
    address: Optional[str] = None
    city: Optional[str] = None
    email: Optional[EmailStr] = None
    phone: Optional[str] = None
    latitude: Optional[float] = None
    longitude: Optional[float] = None
    rating: Optional[float] = None
    description: Optional[str] = None

class HotelResponse(BaseModel):
    id: int
    userId: int
    name: str
    address: str
    email: EmailStr
    phone: str
    city: str
    latitude: float
    longitude: float
    rating: float
    description: Optional[str] = None
    createdAt: datetime
    
    class Config:
        orm_mode = True

# Room Booking Schemas
class RoomBookingBase(BaseModel):
    id: int
    roomId: int
    userId: int
    startDate: datetime
    endDate: datetime
    status: str
    numberOfPersons: int
    
    class Config:
        orm_mode = True

# Hotel Room Overview Schemas
class HotelRoomOverviewResponse(BaseModel):
    total_rooms: int
    available_rooms_last_30_days: int
    available_rooms_upcoming_30_days: int
    available_rooms_difference: int

# Occupancy Rate Schemas
class OccupancyRateResponse(BaseModel):
    occupancy_rate_upcoming_30_days: float
    occupancy_rate_last_30_days: float
    occupancy_rate_difference: float

# Revenue Schemas
class RevenueResponse(BaseModel):
    revenue_last_30_days: float
    revenue_upcoming_30_days: float
    revenue_difference: float

# Active Bookings Schemas
class ActiveBookingsResponse(BaseModel):
    bookings_last_30_days: List[RoomBookingBase]
    bookings_upcoming_30_days: List[RoomBookingBase]
    booking_count_difference: int

# Room Availability Chart Schemas
class RoomAvailabilityDataPoint(BaseModel):
    date: str
    available: int
    booked: int

class RoomAvailabilityChartResponse(RootModel):
    root: List[RoomAvailabilityDataPoint]

# Room Type Distribution Schemas
class RoomTypeDistribution(BaseModel):
    room_type: str
    count: int

class RoomTypeDistributionResponse(RootModel):
    root: List[RoomTypeDistribution]

# Recent Bookings Schema
class RecentBookingsResponse(RootModel):
    root: List[RoomBookingBase]

# Room Overview Schema
class RoomOverviewResponse(BaseModel):
    room_overview: HotelRoomOverviewResponse
    occupancy_rate: OccupancyRateResponse
    revenue: RevenueResponse
    recent_bookings_count: int
    active_bookings_count: int
    
    
class RoomTypeEnum(str, Enum):
    basic = "basic"
    luxury = "luxury" 
    suite = "suite"

class RoomCreate(BaseModel):
    type: RoomTypeEnum
    roomCapacity: int
    totalNumber: int
    hotelId: int
    basePrice: float  # Initial price for all days

class RoomResponse(RoomCreate):
    id: int
    availableNumber: List[int]
    bookedNumber: List[int]
    price: List[float]
    
    class Config:
        orm_mode = True
        
        
class MessageResponse(BaseModel):
    detail: str
    
    
class RoomListResponse(BaseModel):
    id: int
    total_no: int
    type: str
    room_capacity: int
    no_booked: List[int]
    no_available: List[int]
    price: List[float] 
    hotelfk: int

    class Config:
        orm_mode = True
        
# Add this schema
class RoomCountUpdate(BaseModel):
    totalNumber: int
<<<<<<< HEAD

class CustomerBase(BaseModel):
    name: str
    address: str
    email: EmailStr
    phone: str
    dob: date
    gender: str

class CustomerCreate(CustomerBase):
    username: str
    password: str

class CustomerUpdate(BaseModel):
    username: Optional[str] = None
    password: Optional[str] = None
    name: Optional[str] = None
    address: Optional[str] = None
    email: Optional[EmailStr] = None
    phone: Optional[str] = None
    dob: Optional[date] = None
    gender: Optional[str] = None

class CustomerResponse(CustomerBase):
    id: int
    userId: int
    username: str
    createdAt: datetime
    
    class Config:
        orm_mode = True
=======
    
    
    
class BookingResponse(BaseModel):
    id: int
    no_persons: int
    custfk: int
    roomfk: int
    start_date: str
    end_date: str
    customer_name: str
    room_type: str
    status: str

    class Config:
        orm_mode = True
        
        
class ReviewResponse(BaseModel):
    id: int
    customer_name: str
    customer_initials: str
    room_type: str
    rating: float
    comment: str
    date: str
    status: str
    response: str

    class Config:
        orm_mode = True

class DriverCreate(BaseModel):
    name: str
    email: EmailStr
    password: str
    phone: str
    carModel: str
    carNumber: str
    carType: Literal["sedan", "suv", "hatchback", "luxury"]
    seatingCapacity: int
    address: Optional[str] = ""
>>>>>>> a239b010
<|MERGE_RESOLUTION|>--- conflicted
+++ resolved
@@ -197,7 +197,6 @@
 # Add this schema
 class RoomCountUpdate(BaseModel):
     totalNumber: int
-<<<<<<< HEAD
 
 class CustomerBase(BaseModel):
     name: str
@@ -229,7 +228,6 @@
     
     class Config:
         orm_mode = True
-=======
     
     
     
@@ -271,5 +269,4 @@
     carNumber: str
     carType: Literal["sedan", "suv", "hatchback", "luxury"]
     seatingCapacity: int
-    address: Optional[str] = ""
->>>>>>> a239b010
+    address: Optional[str] = ""