from fastapi import APIRouter, Depends, HTTPException, status, Request, Query
from sqlalchemy.orm import Session, aliased
from sqlalchemy.sql import and_, exists
from typing import List, Optional, Dict, Any
from ..database import SessionLocal
from ..middleware import is_customer, is_auth
from ..schemas import HotelCreate, HotelUpdate, HotelResponse  
from ..security import hash_password
from datetime import datetime, timedelta
from sqlalchemy import func
from .. import schemas
from ..schemas import CustomerCreate, CustomerUpdate, CustomerResponse , RideBookingBase , RideBookingResponse
from ..models import User, RoomBooking, Hotel, Room, RoomItem, HotelReview, Customer, RideBooking, Itinerary, ScheduleItem, Driver
from datetime import timedelta
from .. import models
from sqlalchemy.orm import joinedload

# Create router with prefix and tags
router = APIRouter(
    dependencies=[Depends(is_customer)]
)

def get_db():
    db = SessionLocal()
    try:
        yield db
    finally:
        db.close()

# room booking
# room booking helper function
def book_room(db: Session, request: schemas.ItineraryRoomBookingRequest) -> schemas.ItineraryRoomBookingResponse:
    """
    Books a room based on a room item in an itinerary
    
    Args:
        db: Database session
        request: Room booking request containing room_item_id, number_of_persons, and customer_id
        
    Returns:
        RoomBookingResponse: Details of the successful booking
        
    Raises:
        HTTPException: If validation fails or room is unavailable
    """
    # Step 1: Check if the room item exists and belongs to the customer's itinerary
    room_item = db.query(models.RoomItem).filter(models.RoomItem.id == request.room_item_id).first()
    
    if not room_item:
        raise HTTPException(status_code=404, detail="Room item not found")
    
    # Verify customer owns the itinerary
    itinerary = db.query(models.Itinerary).filter(
        and_(
            models.Itinerary.id == room_item.itineraryId,
            models.Itinerary.customerId == request.customer_id
        )
    ).first()
    
    if not itinerary:
        raise HTTPException(
            status_code=403, 
            detail="Access denied: This room item doesn't belong to your itinerary"
        )
    
    # Step 2: Check if the room is already booked
    if room_item.roomBookingId is not None:
        raise HTTPException(
            status_code=400,
            detail="This room is already booked"
        )
    
    room = db.query(models.Room).filter(models.Room.id == room_item.roomId).first()
    # # Step 3: Check room capacity
    # if request.number_of_persons > room.roomCapacity:
    #     raise HTTPException(
    #         status_code=400,
    #         detail=f"Number of persons ({request.number_of_persons}) exceeds room capacity ({room.roomCapacity})"
    #     )
    
    # Step 3: Check room availability for each day in the date range
    start_date = room_item.startDate
    end_date = room_item.endDate
    
    # Get all bookings for this room type in the hotel during the date range
    existing_bookings = db.query(models.RoomBooking).join(
        models.Room, models.Room.id == models.RoomBooking.roomId
    ).filter(
        models.RoomBooking.startDate < end_date,
        models.RoomBooking.endDate > start_date
    ).all()
    
    # Calculate availability for each day
    current_date = start_date
    unavailable_dates = []
    
    while current_date < end_date:
        # Count bookings that include this day
        bookings_count = 0
        for booking in existing_bookings:
            if booking.startDate <= current_date < booking.endDate:
                bookings_count += 1
        
        # Check if there's at least one room available
        if bookings_count >= room.totalNumber:
            unavailable_dates.append(current_date.strftime("%Y-%m-%d"))
        
        current_date += timedelta(days=1)
    
    # If any days are unavailable, return an error
    if unavailable_dates:
        raise HTTPException(
            status_code=409,
            detail=f"Room not available for the following dates: {', '.join(unavailable_dates)}"
        )
    
    # Step 4: All checks passed, create a new booking
    room_booking = models.RoomBooking(
        customerId=request.customer_id,
        roomId=room_item.roomId,
        startDate=start_date,
        endDate=end_date,
        numberOfPersons=request.number_of_persons,
    )
    
    db.add(room_booking)
    db.flush()  # Get the ID of the new booking
    
    # Update the room item with the booking ID
    room_item.roomBookingId = room_booking.id
    
    db.commit()
    
    # Calculate price (basePrice * number of days)
    days = (end_date - start_date).days
    total_price = room.basePrice * days
    
    # Get hotel name for response
    hotel_name = room.hotel.user.name
    
    # Return success response
    return schemas.ItineraryRoomBookingResponse(
        booking_id=room_booking.id,
        room_item_id=room_item.id,
        start_date=start_date,
        end_date=end_date,
        room_type=room.type,
        hotel_name=hotel_name,
        number_of_persons=request.number_of_persons,
        total_price=total_price
    )

@router.post(
    "/itinerary/room/book", 
    response_model=schemas.ItineraryRoomBookingResponse, 
    responses={
        400: {"model": schemas.ErrorResponse, "description": "Bad Request"},
        403: {"model": schemas.ErrorResponse, "description": "Access Denied"},
        404: {"model": schemas.ErrorResponse, "description": "Not Found"},
        409: {"model": schemas.ErrorResponse, "description": "Conflict - Room Unavailable"}
    }
)
async def create_room_booking(
    request: schemas.ItineraryRoomBookingRequest, 
    db: Session = Depends(get_db),
    current_user = Depends(is_customer)
):
    """
    Book a room from an itinerary's room item.
    
    This endpoint allows a customer to book a room that was previously added to their itinerary.
    It checks for room availability and creates a booking if the room is available.
    """
    
    # Verify the customer ID in the request matches the authenticated user
    customer = db.query(models.Customer).filter(models.Customer.userId == current_user.id).first()
    if customer.id != request.customer_id:
        raise HTTPException(
            status_code=403,
            detail="You can only book rooms for your own itineraries"
        )
    
    # Call the service function to handle booking
    return book_room(db, request)

# cancel room booking
# cancel room booking helper function
def cancel_room_booking(db: Session, booking_id: int, customer_id: int) -> dict:
    """
    Cancels an existing room booking
    
    Args:
        db: Database session
        booking_id: ID of the booking to cancel
        customer_id: ID of the customer making the request
        
    Returns:
        dict: Confirmation of cancellation
        
    Raises:
        HTTPException: If booking doesn't exist or doesn't belong to the customer
    """
    # Find the booking
    booking = db.query(models.RoomBooking).filter(models.RoomBooking.id == booking_id).first()
    
    if not booking:
        raise HTTPException(status_code=404, detail="Booking not found")
    
    # Verify ownership
    if booking.customerId != customer_id:
        raise HTTPException(
            status_code=403,
            detail="Access denied: This booking doesn't belong to you"
        )
    
    # Find the room item associated with this booking
    room_item = db.query(models.RoomItem).filter(models.RoomItem.roomBookingId == booking_id).first()
    
    if room_item:
        # Remove the booking reference from the room item
        room_item.roomBookingId = None
    
    # Delete the booking
    db.delete(booking)
    db.commit()
    
    return {"message": "Room booking cancelled successfully", "booking_id": booking_id}

@router.delete(
    "/itinerary/room/cancel/{room_item_id}",
    response_model=schemas.ItineraryBookingCancellationResponse,
    responses={
        404: {"model": schemas.ErrorResponse, "description": "Not Found"},
        403: {"model": schemas.ErrorResponse, "description": "Access Denied"}
    }
)
async def cancel_room_booking_endpoint(
    room_item_id: int,
    db: Session = Depends(get_db),
    current_user = Depends(is_customer)
):
    """
    Cancel a room booking.
    
    This endpoint allows customers to cancel their existing room bookings.
    The room will be freed up for other customers to book.
    """
    
    # Get the customer ID associated with the current user
    customer = db.query(models.Customer).filter(models.Customer.userId == current_user.id).first()
    if not customer:
        raise HTTPException(
            status_code=404,
            detail="Customer account not found"
        )
    
    # Get the room item first
    room_item = db.query(models.RoomItem).filter(models.RoomItem.id == room_item_id).first()
    if not room_item:
        raise HTTPException(
            status_code=404,
            detail="Room item not found"
        )
    
    # Check if the room item belongs to an itinerary owned by this customer
    itinerary = db.query(models.Itinerary).filter(
        models.Itinerary.id == room_item.itineraryId,
        models.Itinerary.customerId == customer.id
    ).first()
    
    if not itinerary:
        raise HTTPException(
            status_code=403,
            detail="Access denied: This room item doesn't belong to your itinerary"
        )
    
    # Check if the room is actually booked
    if not room_item.roomBookingId:
        raise HTTPException(
            status_code=400,
            detail="This room is not currently booked"
        )
    
    # Call the service function to handle cancellation
    return cancel_room_booking(db, room_item.roomBookingId, customer.id)

@router.get("/all-hotels", response_model=List[schemas.CustomerHotelResponse])
def get_hotels(
    search: Optional[str] = None,
    city: Optional[str] = None,
    min_price: Optional[float] = None,
    max_price: Optional[float] = None,
    min_rating: Optional[float] = None,
    db: Session = Depends(get_db)
):
    """
    Get a list of hotels with optional filtering.
    """
    # Join with the User table to efficiently access name/address data
    query = db.query(models.Hotel, models.User).join(
        models.User, models.Hotel.userId == models.User.id
    )
    
    # Apply search filter on the joined tables
    if search:
        query = query.filter(
            (models.User.name.ilike(f"%{search}%")) | 
            (models.Hotel.city.ilike(f"%{search}%")) |
            (models.User.address.ilike(f"%{search}%"))
        )
    
    # Apply city filter
    if city:
        query = query.filter(models.Hotel.city.ilike(f"%{city}%"))
    
    # Apply price filters based on the Room prices, not the hotel's basePrice.
    # This ensures that the hotel remains in the result if at least one room
    # has a price between the given min_price and max_price.
    if min_price is not None or max_price is not None:
        room_conditions = []
        if min_price is not None:
            room_conditions.append(models.Room.basePrice >= min_price)
        if max_price is not None:
            room_conditions.append(models.Room.basePrice <= max_price)
        
        # Use a subquery to check for existence of a room type in the hotel that meets the conditions.
        query = query.filter(
            db.query(models.Room)
              .filter(models.Room.hotelId == models.Hotel.id, *room_conditions)
              .exists()
        )
    
    # Apply rating filter
    if min_rating is not None:
        query = query.filter(models.Hotel.rating >= min_rating)
    
    # Get hotels with their associated users in a single query
    results = query.all()
    
    # Format the response data
    response_data = []
    for hotel, user in results:
        # Simulated amenity logic; replace with actual logic if needed.
        amenities = ["Free WiFi", "Parking"] if hotel.id % 2 == 0 else ["Pool", "Gym"]
        
        hotel_dict = {
            "id": hotel.id,
            "name": user.name,  # Name from User model
            "city": hotel.city,
            "address": user.address,  # Address from User model
            "description": hotel.description,
            # basePrice can still be set here if needed; otherwise, it might be omitted.
            "basePrice": None,
            "rating": float(hotel.rating) if hotel.rating else None,
            "imageUrl": hotel.imageUrl if hasattr(hotel, 'imageUrl') else None,
            "amenities": amenities
        }
        response_data.append(hotel_dict)
    
    return response_data

@router.get("/hotel/{hotel_id}", response_model=schemas.CustomerHotelByIdResponse)
def get_hotel(hotel_id: int, db: Session = Depends(get_db)):
    """
    Get detailed information about a specific hotel including reviews.
    """
    # Get both the hotel and its associated user in a single query
    result = db.query(models.Hotel, models.User).join(
        models.User, models.Hotel.userId == models.User.id
    ).filter(models.Hotel.id == hotel_id).first()
    
    if not result:
        raise HTTPException(status_code=404, detail="Hotel not found")
    
    hotel, user = result
    
    # Get the hotel reviews with customer and user information
    reviews_query = db.query(
        models.HotelReview, 
        models.Customer, 
        models.User
    ).join(
        models.Customer, models.HotelReview.customerId == models.Customer.id
    ).join(
        models.User, models.Customer.userId == models.User.id
    ).filter(
        models.HotelReview.hotelId == hotel_id
    ).order_by(
        models.HotelReview.createdAt.desc()
    ).all()
    
    # Format the reviews
    reviews = []
    for review, customer, reviewer_user in reviews_query:
        reviews.append({
            "id": review.id,
            "customerId": customer.id,
            "customerName": reviewer_user.name,
            "rating": float(review.rating),
            "description": review.description,
            "createdAt": review.createdAt.isoformat() if review.createdAt else None
        })
    
    # Get all rooms for this hotel
    rooms = db.query(models.Room).filter(models.Room.hotelId == hotel_id).all()

    # Format the rooms
    rooms_list = []
    for room in rooms:
        # find number of rooms available on specified days
        start_date = datetime.utcnow()
        end_date = start_date + timedelta(days=60)  # Example: next 60 days
        room_bookings = db.query(models.RoomBooking).filter(
            models.RoomBooking.roomId == room.id,
            models.RoomBooking.startDate <= end_date,
            models.RoomBooking.endDate > start_date
        ).all()
        
        # Calculate number of rooms booked for each day from start_date to end_date in a list
        booked_rooms = [0] * ((end_date - start_date).days + 1)
        for booking in room_bookings:
            start_index = max(0, (booking.startDate - start_date).days)
            end_index = min((end_date - start_date).days, (booking.endDate - start_date).days - 1)
            for i in range(start_index, end_index + 1):
                booked_rooms[i] += 1
        print("booked_rooms", booked_rooms)

        # calculate the number of available rooms list
        available_rooms_list = [room.totalNumber - booked for booked in booked_rooms]
        print("available_rooms_list", available_rooms_list)
        
        rooms_list.append({
            "id": room.id,
            "type": room.type,
            "basePrice": float(room.basePrice) if hasattr(room, 'basePrice') and room.basePrice else None,
            "roomCapacity": room.roomCapacity,
            "totalNumber": room.totalNumber,
            "availableRoomsList": available_rooms_list
        })
    
    # Simulated amenity logic; replace with actual logic if needed.
    
    # Format and return the hotel detail response with reviews
    hotel_dict = {
        "id": hotel.id,
        "name": user.name,  # Name from User model
        "city": hotel.city,
        "address": user.address,  # Address from User model
        "latitude": hotel.latitude,
        "longitude": hotel.longitude,
        "description": hotel.description,
        "basePrice": float(hotel.basePrice) if hasattr(hotel, 'basePrice') and hotel.basePrice else None,
        "rating": float(hotel.rating) if hotel.rating else None,
        "imageUrl": hotel.imageUrl if hasattr(hotel, 'imageUrl') else None,
        "rooms": rooms_list,
        # "amenities": amenities,
        "reviews": reviews  # Add the reviews to the response
    }
    
    return hotel_dict

# const response = await bookRoomByRoomId({
#         roomId: selectedRoom.id,
#         startDate: bookingDates.from.toISOString(),
#         endDate: bookingDates.to.toISOString(),
#         numberOfPersons: guests
#       })
# Book room by room id
# Book room by room id helper function
def book_room_by_room_id(db: Session, room_id: int, start_date: datetime, end_date: datetime, number_of_persons: int, customer_id: int):
    """
    Book a room with the specified details.
    """
    # First, ensure all datetime objects are timezone-consistent
    # Convert to timezone-naive if input dates have timezone info
    if start_date.tzinfo is not None:
        start_date = start_date.replace(tzinfo=None)
    if end_date.tzinfo is not None:
        end_date = end_date.replace(tzinfo=None)
    
    room = db.query(models.Room).filter(models.Room.id == room_id).first()
    if not room:
        raise HTTPException(
            status_code=404,
            detail="Room not found"
        )
    
    # Check room capacity
    if number_of_persons > room.roomCapacity:
        raise HTTPException(
            status_code=400,
            detail=f"Number of persons ({number_of_persons}) exceeds room capacity ({room.roomCapacity})"
        )
    
    # Check if the room is available for the specified dates
    existing_bookings = db.query(models.RoomBooking).filter(
        models.RoomBooking.roomId == room_id,
        models.RoomBooking.startDate < end_date,
        models.RoomBooking.endDate > start_date
    ).all()
    
    # Calculate availability for each day
    current_date = start_date
    unavailable_dates = []
    
    while current_date < end_date:
        # Count bookings that include this day
        bookings_count = 0
        for booking in existing_bookings:
            # Make booking dates timezone-naive for comparison
            booking_start = booking.startDate
            booking_end = booking.endDate
            
            if booking_start.tzinfo is not None:
                booking_start = booking_start.replace(tzinfo=None)
            if booking_end.tzinfo is not None:
                booking_end = booking_end.replace(tzinfo=None)
                
            if booking_start <= current_date < booking_end:
                bookings_count += 1
        
        # Check if there's at least one room available
        if bookings_count >= room.totalNumber:
            unavailable_dates.append(current_date.strftime("%Y-%m-%d"))
        
        current_date += timedelta(days=1)
    
    # If any days are unavailable, return an error
    if unavailable_dates:
        raise HTTPException(
            status_code=409,
            detail=f"Room not available for the following dates: {', '.join(unavailable_dates)}"
        )
    
    # All checks passed, create a new booking
    room_booking = models.RoomBooking(
        customerId=customer_id,
        roomId=room_id,
        startDate=start_date,
        endDate=end_date,
        numberOfPersons=number_of_persons,
    )
    
    db.add(room_booking)
    db.commit()
    db.refresh(room_booking)
    
    # Calculate price (basePrice * number of days)
    days = (end_date - start_date).days
    total_price = float(room.basePrice) * days
    
    # Get hotel name for response
    hotel = db.query(models.Hotel).join(models.User).filter(models.Hotel.id == room.hotelId).first()
    hotel_name = db.query(models.User).filter(models.User.id == hotel.userId).first().name
    
    # Return success response
    return {
        "booking_id": room_booking.id,
        "room_id": room_id,
        "start_date": start_date,
        "end_date": end_date,
        "room_type": room.type,
        "hotel_name": hotel_name,
        "number_of_persons": number_of_persons,
        "total_price": total_price
    }

@router.post("/book-room", response_model=schemas.RoomBookingByRoomIdResponse)
async def book_room_by_room_id_endpoint(booking_data: schemas.RoomBookingByRoomIdRequest, db: Session = Depends(get_db), current_user = Depends(is_customer)):
    """
    Book a room with the specified details.
    """
    # Get the customer ID associated with the current user
    customer = db.query(models.Customer).filter(models.Customer.userId == current_user.id).first()
    if not customer:
        raise HTTPException(
            status_code=404,
            detail="Customer account not found"
        )
    
    return book_room_by_room_id(
        db, 
        booking_data.room_id, 
        booking_data.start_date, 
        booking_data.end_date, 
        booking_data.number_of_persons, 
        customer.id
    )

# # Cancel room booking by booking ID
# def cancel_room_booking_by_id(db: Session, booking_id: int, customer_id: int) -> dict:
#     """
#     Cancels an existing room booking by booking ID
    
#     Args:
#         db: Database session
#         booking_id: ID of the booking to cancel
#         customer_id: ID of the customer making the request
        
#     Returns:
#         dict: Confirmation of cancellation
        
#     Raises:
#         HTTPException: If booking doesn't exist or doesn't belong to the customer
#     """
#     # Find the booking
#     booking = db.query(models.RoomBooking).filter(models.RoomBooking.id == booking_id).first()
    
#     if not booking:
#         raise HTTPException(status_code=404, detail="Booking not found")
    
#     # Verify ownership
#     if booking.customerId != customer_id:
#         raise HTTPException(
#             status_code=403,
#             detail="Access denied: This booking doesn't belong to you"
#         )
    
#     # Find any room item associated with this booking (to clean up references)
#     room_item = db.query(models.RoomItem).filter(models.RoomItem.roomBookingId == booking_id).first()
    
#     if room_item:
#         # Remove the booking reference from the room item
#         room_item.roomBookingId = None
    
#     # Delete the booking
#     db.delete(booking)
#     db.commit()
    
#     return {"message": "Room booking cancelled successfully", "booking_id": booking_id}

# @router.delete(
#     "/cancel-booking/{booking_id}",
#     response_model=schemas.BookingCancellationByBookingIdResponse,
#     responses={
#         404: {"model": schemas.ErrorResponse, "description": "Not Found"},
#         403: {"model": schemas.ErrorResponse, "description": "Access Denied"}
#     }
# )
# async def cancel_room_booking_by_id_endpoint(
#     booking_id: int,
#     db: Session = Depends(get_db),
#     current_user = Depends(is_customer)
# ):
#     """
#     Cancel a room booking by booking ID.
    
#     This endpoint allows customers to cancel their existing room bookings.
#     The room will be freed up for other customers to book.
#     """
    
#     # Get the customer ID associated with the current user
#     customer = db.query(models.Customer).filter(models.Customer.userId == current_user.id).first()
#     if not customer:
#         raise HTTPException(
#             status_code=404,
#             detail="Customer account not found"
#         )
    
#     return cancel_room_booking_by_id(db, booking_id, customer.id)

# Get all customer bookings
@router.get("/bookings", response_model=List[schemas.CustomerBookingResponse])
async def get_customer_bookings(
    db: Session = Depends(get_db),
    current_user = Depends(is_customer)
):
    """
    Get all bookings for the currently logged in customer.
    """
    # Get the customer ID associated with the current user
    customer = db.query(models.Customer).filter(models.Customer.userId == current_user.id).first()
    if not customer:
        raise HTTPException(
            status_code=404,
            detail="Customer account not found"
        )
    
    # Get all bookings for this customer
    bookings = db.query(models.RoomBooking).filter(
        models.RoomBooking.customerId == customer.id
    ).order_by(models.RoomBooking.startDate.desc()).all()
    
    result = []
    
    for booking in bookings:
        # Get room info
        room = db.query(models.Room).filter(models.Room.id == booking.roomId).first()
        if not room:
            raise HTTPException(
                status_code=404,
                detail="Room not found"
            )
        
        # Get hotel info
        hotel = db.query(models.Hotel).filter(models.Hotel.id == room.hotelId).first()
        if not hotel:
            raise HTTPException(
                status_code=404,
                detail="Hotel not found"
            )
        
        # Get hotel name from user table
        hotel_user = db.query(models.User).filter(models.User.id == hotel.userId).first()
        if not hotel_user:
            raise HTTPException(
                status_code=404,
                detail="Hotel user not found"
            )
        
        # Determine booking status
        status = "upcoming"
        now = datetime.utcnow()
        
        if booking.endDate < now:
            status = "completed"
        
        # Calculate total price
        days = (booking.endDate - booking.startDate).days
        total_price = float(room.basePrice) * days
        
        # Get the first hotel image if available
        image = hotel.imageUrl if hasattr(hotel, 'imageUrl') and hotel.imageUrl else None
        
        result.append({
            "id": booking.id,
            "hotelId": hotel.id,
            "hotelName": hotel_user.name,
            "roomName": room.type,
            "city": hotel.city,
            "startDate": booking.startDate,
            "endDate": booking.endDate,
            "guests": booking.numberOfPersons,
            "totalPrice": total_price,
            "status": status,
            "image": image
        })
    
    return result

# Cancel a booking
@router.post("/bookings/{booking_id}/cancel", response_model=schemas.CancelBookingResponse)
async def cancel_customer_booking(
    booking_id: int,
    db: Session = Depends(get_db),
    current_user = Depends(is_customer)
):
    """
    Cancel a specific booking.
    """
    # Get the customer ID associated with the current user
    customer = db.query(models.Customer).filter(models.Customer.userId == current_user.id).first()
    if not customer:
        raise HTTPException(
            status_code=status.HTTP_404_NOT_FOUND,
            detail="Customer profile not found"
        )
    
    # Check if the itinerary exists and belongs to this customer
    itinerary = db.query(Itinerary).filter(
        Itinerary.id == itinerary_id,
        Itinerary.customerId == customer.id
    ).first()
    
    if not itinerary:
        raise HTTPException(
            status_code=status.HTTP_404_NOT_FOUND,
            detail="Itinerary not found or you don't have access"
        )
    
    try:
                
        # Create the ride booking - note driverId is NULL initially
        new_ride = RideBooking(
            pickupLocation=ride_data.pickupLocation,
            dropLocation=ride_data.dropoffLocation,
            pickupDateTime=ride_data.pickupDateTime,
            numberOfPersons=ride_data.numberOfPersons if ride_data.numberOfPersons else itinerary.numberOfPersons,
            price=100,                                  #by default 100
            status="pending",  # Set initial status as pending
            customerId=customer.id,
            itineraryId=itinerary_id
        )
        
        db.add(new_ride)
        db.commit()
        db.refresh(new_ride)
        
        # Format the response
        return {
            "id": new_ride.id,
            "pickupLocation": new_ride.pickupLocation,
            "dropLocation": new_ride.dropLocation,
            "pickupTime": new_ride.pickupTime,
            "dropTime": new_ride.dropTime,
            "numberOfPersons": new_ride.numberOfPersons,
            "price": float(new_ride.price),  # Convert Decimal to float if needed
            "status": new_ride.status,
            "driverName": "Pending...",
        }
        
    except Exception as e:
        db.rollback()
        raise HTTPException(
            status_code=status.HTTP_500_INTERNAL_SERVER_ERROR,
            detail=f"Failed to book ride: {str(e)}"
        )

<<<<<<< HEAD
@router.get("/profile", response_model=schemas.CustomerProfileResponse)
def get_customer_profile(current_user: models.User = Depends(is_auth), db: Session = Depends(get_db)):
    """Get the profile for the currently logged-in customer"""
    # Get the customer profile for the current user
    customer = db.query(models.Customer).filter(models.Customer.userId == current_user.id).first()
    if not customer:
        raise HTTPException(status_code=404, detail="Customer profile not found")
    
    # Count itineraries - adjust based on your actual model structure
    # Since your Itinerary model doesn't have a 'status' field, we'll count them all for now
    total_itineraries = db.query(models.Itinerary).filter(
        models.Itinerary.customerId == customer.id
    ).count()
    
    # Create response with basic information
    response = {
        "id": customer.id,
        "userId": customer.userId,
        "name": current_user.name,
        "email": current_user.email,
        "createdAt": customer.createdAt,
        "isVerified": getattr(customer, "isVerified", False),
        "totalTrips": total_itineraries,
        "activeItineraries": 0,  # Default value
        "completedItineraries": 0,  # Default value
    }
    
    # Safely add other fields if they exist in the model
    for field in ["phoneNumber", "address", "dateOfBirth", "preferences"]:
        if hasattr(customer, field):
            response[field] = getattr(customer, field)
        else:
            # Add default values for missing fields
            if field == "preferences":
                response[field] = {}
            elif field == "dateOfBirth":
                response[field] = None
            else:
                response[field] = ""
    
    return response
=======
# Write a review for a booking
@router.post("/bookings/review", response_model=schemas.HotelReviewResponse)
async def create_booking_review(
    review_data: schemas.BookingReviewRequest,
    db: Session = Depends(get_db),
    current_user = Depends(is_customer)
):
    """
    Create a review for a completed booking.
    """
    # Get the customer ID associated with the current user
    customer = db.query(models.Customer).filter(models.Customer.userId == current_user.id).first()
    if not customer:
        raise HTTPException(
            status_code=404,
            detail="Customer account not found"
        )
    
    # Find the booking
    booking = db.query(models.RoomBooking).filter(
        models.RoomBooking.id == review_data.booking_id,
        models.RoomBooking.customerId == customer.id
    ).first()
    
    if not booking:
        raise HTTPException(
            status_code=404,
            detail="Booking not found or does not belong to this customer"
        )
    
    # Check if booking is completed
    now = datetime.utcnow()
    if booking.endDate > now:
        raise HTTPException(
            status_code=400,
            detail="Cannot review a booking that hasn't been completed yet"
        )
    
    # Check if a review already exists for this hotel by this customer
    existing_review = db.query(models.HotelReview).filter(
        models.HotelReview.customerId == customer.id,
        models.HotelReview.hotelId == booking.room.hotelId
    ).first()
    
    if existing_review:
        raise HTTPException(
            status_code=400,
            detail="You have already reviewed this hotel"
        )
    
    # Get room and hotel for this booking
    room = db.query(models.Room).filter(models.Room.id == booking.roomId).first()
    if not room:
        raise HTTPException(
            status_code=404,
            detail="Room information not found"
        )
    
    # Create the review
    new_review = models.HotelReview(
        customerId=customer.id,
        hotelId=room.hotelId,
        rating=review_data.rating,
        description=review_data.comment
    )
    
    db.add(new_review)
    db.commit()
    db.refresh(new_review)
    
    return {
        "id": new_review.id,
        "customerId": customer.id,
        "customerName": current_user.name,
        "rating": float(new_review.rating),
        "description": new_review.description,
        "createdAt": new_review.createdAt.isoformat()
    }

# Get all reviews by the current customer
@router.get("/reviews", response_model=List[schemas.CustomerReviewResponse])
async def get_customer_reviews(
    db: Session = Depends(get_db),
    current_user = Depends(is_customer)
):
    """
    Get all reviews written by the currently logged in customer.
    """
    # Get the customer ID associated with the current user
    customer = db.query(models.Customer).filter(models.Customer.userId == current_user.id).first()
    if not customer:
        raise HTTPException(status_code=404, detail="Customer account not found")
    
    # Get all reviews by this customer
    reviews = db.query(models.HotelReview).filter(
        models.HotelReview.customerId == customer.id
    ).all()
    
    result = []
    
    for review in reviews:
        # Get hotel info
        hotel = db.query(models.Hotel).filter(models.Hotel.id == review.hotelId).first()
        if not hotel:
            continue  # Skip if hotel not found
        
        # Get hotel name from user table
        hotel_user = db.query(models.User).filter(models.User.id == hotel.userId).first()
        if not hotel_user:
            continue  # Skip if user not found
        
        result.append({
            "id": review.id,
            "hotelId": hotel.id,
            "hotelName": hotel_user.name,
            "city": hotel.city,
            "rating": int(review.rating),
            "comment": review.description,
            "date": review.createdAt.strftime('%Y-%m-%d'),
            "image": hotel.imageUrl if hasattr(hotel, 'imageUrl') and hotel.imageUrl else None
        })
    
    return result

# Update a review
@router.put("/reviews/{review_id}", response_model=schemas.HotelReviewResponse)
async def update_review(
    review_id: int,
    review_data: schemas.HotelReviewUpdate,
    db: Session = Depends(get_db),
    current_user = Depends(is_customer)
):
    """
    Update a review written by the current customer.
    """
    # Get the customer ID associated with the current user
    customer = db.query(models.Customer).filter(models.Customer.userId == current_user.id).first()
    if not customer:
        raise HTTPException(status_code=404, detail="Customer account not found")
    
    # Get the review
    review = db.query(models.HotelReview).filter(
        models.HotelReview.id == review_id,
        models.HotelReview.customerId == customer.id
    ).first()
    
    if not review:
        raise HTTPException(status_code=404, detail="Review not found or does not belong to this customer")
    
    # Update fields
    if review_data.rating is not None:
        review.rating = review_data.rating
    
    if review_data.comment is not None:
        review.description = review_data.comment
    
    # review.updatedAt = datetime.utcnow()
    
    db.commit()
    db.refresh(review)
    
    return {
        "id": review.id,
        "customerId": review.customerId,
        "customerName": current_user.name,
        "rating": float(review.rating),
        "description": review.description,
        "createdAt": review.createdAt
    }

# Delete a review
@router.delete("/reviews/{review_id}")
async def delete_review(
    review_id: int,
    db: Session = Depends(get_db),
    current_user = Depends(is_customer)
):
    """
    Delete a review written by the current customer.
    """
    # Get the customer ID associated with the current user
    customer = db.query(models.Customer).filter(models.Customer.userId == current_user.id).first()
    if not customer:
        raise HTTPException(status_code=404, detail="Customer account not found")
    
    # Get the review
    review = db.query(models.HotelReview).filter(
        models.HotelReview.id == review_id,
        models.HotelReview.customerId == customer.id
    ).first()
    
    if not review:
        raise HTTPException(status_code=404, detail="Review not found or does not belong to this customer")
    
    # Store the hotel ID to update its rating later
    hotel_id = review.hotelId
    
    # Delete the review
    db.delete(review)
    db.commit()
    
    return {"message": "Review deleted successfully", "review_id": review_id}
>>>>>>> 35adafc4
<|MERGE_RESOLUTION|>--- conflicted
+++ resolved
@@ -3,7 +3,7 @@
 from sqlalchemy.sql import and_, exists
 from typing import List, Optional, Dict, Any
 from ..database import SessionLocal
-from ..middleware import is_customer, is_auth
+from ..middleware import is_customer
 from ..schemas import HotelCreate, HotelUpdate, HotelResponse  
 from ..security import hash_password
 from datetime import datetime, timedelta
@@ -752,61 +752,255 @@
     customer = db.query(models.Customer).filter(models.Customer.userId == current_user.id).first()
     if not customer:
         raise HTTPException(
-            status_code=status.HTTP_404_NOT_FOUND,
-            detail="Customer profile not found"
-        )
-    
-    # Check if the itinerary exists and belongs to this customer
-    itinerary = db.query(Itinerary).filter(
-        Itinerary.id == itinerary_id,
-        Itinerary.customerId == customer.id
+            status_code=404,
+            detail="Customer account not found"
+        )
+    
+    # Find the booking
+    booking = db.query(models.RoomBooking).filter(
+        models.RoomBooking.id == booking_id,
+        models.RoomBooking.customerId == customer.id
     ).first()
     
-    if not itinerary:
-        raise HTTPException(
-            status_code=status.HTTP_404_NOT_FOUND,
-            detail="Itinerary not found or you don't have access"
-        )
-    
-    try:
-                
-        # Create the ride booking - note driverId is NULL initially
-        new_ride = RideBooking(
-            pickupLocation=ride_data.pickupLocation,
-            dropLocation=ride_data.dropoffLocation,
-            pickupDateTime=ride_data.pickupDateTime,
-            numberOfPersons=ride_data.numberOfPersons if ride_data.numberOfPersons else itinerary.numberOfPersons,
-            price=100,                                  #by default 100
-            status="pending",  # Set initial status as pending
-            customerId=customer.id,
-            itineraryId=itinerary_id
-        )
-        
-        db.add(new_ride)
-        db.commit()
-        db.refresh(new_ride)
-        
-        # Format the response
-        return {
-            "id": new_ride.id,
-            "pickupLocation": new_ride.pickupLocation,
-            "dropLocation": new_ride.dropLocation,
-            "pickupTime": new_ride.pickupTime,
-            "dropTime": new_ride.dropTime,
-            "numberOfPersons": new_ride.numberOfPersons,
-            "price": float(new_ride.price),  # Convert Decimal to float if needed
-            "status": new_ride.status,
-            "driverName": "Pending...",
-        }
-        
-    except Exception as e:
-        db.rollback()
-        raise HTTPException(
-            status_code=status.HTTP_500_INTERNAL_SERVER_ERROR,
-            detail=f"Failed to book ride: {str(e)}"
-        )
-
-<<<<<<< HEAD
+    if not booking:
+        raise HTTPException(
+            status_code=404,
+            detail="Booking not found or does not belong to this customer"
+        )
+    
+    # Check if booking is already completed
+    now = datetime.utcnow()
+    if booking.endDate < now:
+        raise HTTPException(
+            status_code=400,
+            detail="Cannot cancel a completed booking"
+        )
+    
+    # Check cancellation policy (24 hours before checkin)
+    if (booking.startDate - now).total_seconds() < 24 * 60 * 60:
+        raise HTTPException(
+            status_code=400,
+            detail="Cannot cancel a booking within 24 hours of checkin"
+        )
+    
+    db.delete(booking)
+    
+    # Find any room item associated with this booking (to clean up references)
+    room_item = db.query(models.RoomItem).filter(models.RoomItem.roomBookingId == booking_id).first()
+    if room_item:
+        # Remove the booking reference from the room item
+        room_item.roomBookingId = None
+    
+    db.commit()
+    
+    return {
+        "message": "Booking cancelled successfully",
+        "booking_id": booking_id
+    }
+
+# Write a review for a booking
+@router.post("/bookings/review", response_model=schemas.HotelReviewResponse)
+async def create_booking_review(
+    review_data: schemas.BookingReviewRequest,
+    db: Session = Depends(get_db),
+    current_user = Depends(is_customer)
+):
+    """
+    Create a review for a completed booking.
+    """
+    # Get the customer ID associated with the current user
+    customer = db.query(models.Customer).filter(models.Customer.userId == current_user.id).first()
+    if not customer:
+        raise HTTPException(
+            status_code=404,
+            detail="Customer account not found"
+        )
+    
+    # Find the booking
+    booking = db.query(models.RoomBooking).filter(
+        models.RoomBooking.id == review_data.booking_id,
+        models.RoomBooking.customerId == customer.id
+    ).first()
+    
+    if not booking:
+        raise HTTPException(
+            status_code=404,
+            detail="Booking not found or does not belong to this customer"
+        )
+    
+    # Check if booking is completed
+    now = datetime.utcnow()
+    if booking.endDate > now:
+        raise HTTPException(
+            status_code=400,
+            detail="Cannot review a booking that hasn't been completed yet"
+        )
+    
+    # Check if a review already exists for this hotel by this customer
+    existing_review = db.query(models.HotelReview).filter(
+        models.HotelReview.customerId == customer.id,
+        models.HotelReview.hotelId == booking.room.hotelId
+    ).first()
+    
+    if existing_review:
+        raise HTTPException(
+            status_code=400,
+            detail="You have already reviewed this hotel"
+        )
+    
+    # Get room and hotel for this booking
+    room = db.query(models.Room).filter(models.Room.id == booking.roomId).first()
+    if not room:
+        raise HTTPException(
+            status_code=404,
+            detail="Room information not found"
+        )
+    
+    # Create the review
+    new_review = models.HotelReview(
+        customerId=customer.id,
+        hotelId=room.hotelId,
+        rating=review_data.rating,
+        description=review_data.comment
+    )
+    
+    db.add(new_review)
+    db.commit()
+    db.refresh(new_review)
+    
+    return {
+        "id": new_review.id,
+        "customerId": customer.id,
+        "customerName": current_user.name,
+        "rating": float(new_review.rating),
+        "description": new_review.description,
+        "createdAt": new_review.createdAt.isoformat()
+    }
+
+# Get all reviews by the current customer
+@router.get("/reviews", response_model=List[schemas.CustomerReviewResponse])
+async def get_customer_reviews(
+    db: Session = Depends(get_db),
+    current_user = Depends(is_customer)
+):
+    """
+    Get all reviews written by the currently logged in customer.
+    """
+    # Get the customer ID associated with the current user
+    customer = db.query(models.Customer).filter(models.Customer.userId == current_user.id).first()
+    if not customer:
+        raise HTTPException(status_code=404, detail="Customer account not found")
+    
+    # Get all reviews by this customer
+    reviews = db.query(models.HotelReview).filter(
+        models.HotelReview.customerId == customer.id
+    ).all()
+    
+    result = []
+    
+    for review in reviews:
+        # Get hotel info
+        hotel = db.query(models.Hotel).filter(models.Hotel.id == review.hotelId).first()
+        if not hotel:
+            continue  # Skip if hotel not found
+        
+        # Get hotel name from user table
+        hotel_user = db.query(models.User).filter(models.User.id == hotel.userId).first()
+        if not hotel_user:
+            continue  # Skip if user not found
+        
+        result.append({
+            "id": review.id,
+            "hotelId": hotel.id,
+            "hotelName": hotel_user.name,
+            "city": hotel.city,
+            "rating": int(review.rating),
+            "comment": review.description,
+            "date": review.createdAt.strftime('%Y-%m-%d'),
+            "image": hotel.imageUrl if hasattr(hotel, 'imageUrl') and hotel.imageUrl else None
+        })
+    
+    return result
+
+# Update a review
+@router.put("/reviews/{review_id}", response_model=schemas.HotelReviewResponse)
+async def update_review(
+    review_id: int,
+    review_data: schemas.HotelReviewUpdate,
+    db: Session = Depends(get_db),
+    current_user = Depends(is_customer)
+):
+    """
+    Update a review written by the current customer.
+    """
+    # Get the customer ID associated with the current user
+    customer = db.query(models.Customer).filter(models.Customer.userId == current_user.id).first()
+    if not customer:
+        raise HTTPException(status_code=404, detail="Customer account not found")
+    
+    # Get the review
+    review = db.query(models.HotelReview).filter(
+        models.HotelReview.id == review_id,
+        models.HotelReview.customerId == customer.id
+    ).first()
+    
+    if not review:
+        raise HTTPException(status_code=404, detail="Review not found or does not belong to this customer")
+    
+    # Update fields
+    if review_data.rating is not None:
+        review.rating = review_data.rating
+    
+    if review_data.comment is not None:
+        review.description = review_data.comment
+    
+    # review.updatedAt = datetime.utcnow()
+    
+    db.commit()
+    db.refresh(review)
+    
+    return {
+        "id": review.id,
+        "customerId": review.customerId,
+        "customerName": current_user.name,
+        "rating": float(review.rating),
+        "description": review.description,
+        "createdAt": review.createdAt
+    }
+
+# Delete a review
+@router.delete("/reviews/{review_id}")
+async def delete_review(
+    review_id: int,
+    db: Session = Depends(get_db),
+    current_user = Depends(is_customer)
+):
+    """
+    Delete a review written by the current customer.
+    """
+    # Get the customer ID associated with the current user
+    customer = db.query(models.Customer).filter(models.Customer.userId == current_user.id).first()
+    if not customer:
+        raise HTTPException(status_code=404, detail="Customer account not found")
+    
+    # Get the review
+    review = db.query(models.HotelReview).filter(
+        models.HotelReview.id == review_id,
+        models.HotelReview.customerId == customer.id
+    ).first()
+    
+    if not review:
+        raise HTTPException(status_code=404, detail="Review not found or does not belong to this customer")
+    
+    # Store the hotel ID to update its rating later
+    hotel_id = review.hotelId
+    
+    # Delete the review
+    db.delete(review)
+    db.commit()
+    
+    return {"message": "Review deleted successfully", "review_id": review_id}
+
 @router.get("/profile", response_model=schemas.CustomerProfileResponse)
 def get_customer_profile(current_user: models.User = Depends(is_auth), db: Session = Depends(get_db)):
     """Get the profile for the currently logged-in customer"""
@@ -847,208 +1041,4 @@
             else:
                 response[field] = ""
     
-    return response
-=======
-# Write a review for a booking
-@router.post("/bookings/review", response_model=schemas.HotelReviewResponse)
-async def create_booking_review(
-    review_data: schemas.BookingReviewRequest,
-    db: Session = Depends(get_db),
-    current_user = Depends(is_customer)
-):
-    """
-    Create a review for a completed booking.
-    """
-    # Get the customer ID associated with the current user
-    customer = db.query(models.Customer).filter(models.Customer.userId == current_user.id).first()
-    if not customer:
-        raise HTTPException(
-            status_code=404,
-            detail="Customer account not found"
-        )
-    
-    # Find the booking
-    booking = db.query(models.RoomBooking).filter(
-        models.RoomBooking.id == review_data.booking_id,
-        models.RoomBooking.customerId == customer.id
-    ).first()
-    
-    if not booking:
-        raise HTTPException(
-            status_code=404,
-            detail="Booking not found or does not belong to this customer"
-        )
-    
-    # Check if booking is completed
-    now = datetime.utcnow()
-    if booking.endDate > now:
-        raise HTTPException(
-            status_code=400,
-            detail="Cannot review a booking that hasn't been completed yet"
-        )
-    
-    # Check if a review already exists for this hotel by this customer
-    existing_review = db.query(models.HotelReview).filter(
-        models.HotelReview.customerId == customer.id,
-        models.HotelReview.hotelId == booking.room.hotelId
-    ).first()
-    
-    if existing_review:
-        raise HTTPException(
-            status_code=400,
-            detail="You have already reviewed this hotel"
-        )
-    
-    # Get room and hotel for this booking
-    room = db.query(models.Room).filter(models.Room.id == booking.roomId).first()
-    if not room:
-        raise HTTPException(
-            status_code=404,
-            detail="Room information not found"
-        )
-    
-    # Create the review
-    new_review = models.HotelReview(
-        customerId=customer.id,
-        hotelId=room.hotelId,
-        rating=review_data.rating,
-        description=review_data.comment
-    )
-    
-    db.add(new_review)
-    db.commit()
-    db.refresh(new_review)
-    
-    return {
-        "id": new_review.id,
-        "customerId": customer.id,
-        "customerName": current_user.name,
-        "rating": float(new_review.rating),
-        "description": new_review.description,
-        "createdAt": new_review.createdAt.isoformat()
-    }
-
-# Get all reviews by the current customer
-@router.get("/reviews", response_model=List[schemas.CustomerReviewResponse])
-async def get_customer_reviews(
-    db: Session = Depends(get_db),
-    current_user = Depends(is_customer)
-):
-    """
-    Get all reviews written by the currently logged in customer.
-    """
-    # Get the customer ID associated with the current user
-    customer = db.query(models.Customer).filter(models.Customer.userId == current_user.id).first()
-    if not customer:
-        raise HTTPException(status_code=404, detail="Customer account not found")
-    
-    # Get all reviews by this customer
-    reviews = db.query(models.HotelReview).filter(
-        models.HotelReview.customerId == customer.id
-    ).all()
-    
-    result = []
-    
-    for review in reviews:
-        # Get hotel info
-        hotel = db.query(models.Hotel).filter(models.Hotel.id == review.hotelId).first()
-        if not hotel:
-            continue  # Skip if hotel not found
-        
-        # Get hotel name from user table
-        hotel_user = db.query(models.User).filter(models.User.id == hotel.userId).first()
-        if not hotel_user:
-            continue  # Skip if user not found
-        
-        result.append({
-            "id": review.id,
-            "hotelId": hotel.id,
-            "hotelName": hotel_user.name,
-            "city": hotel.city,
-            "rating": int(review.rating),
-            "comment": review.description,
-            "date": review.createdAt.strftime('%Y-%m-%d'),
-            "image": hotel.imageUrl if hasattr(hotel, 'imageUrl') and hotel.imageUrl else None
-        })
-    
-    return result
-
-# Update a review
-@router.put("/reviews/{review_id}", response_model=schemas.HotelReviewResponse)
-async def update_review(
-    review_id: int,
-    review_data: schemas.HotelReviewUpdate,
-    db: Session = Depends(get_db),
-    current_user = Depends(is_customer)
-):
-    """
-    Update a review written by the current customer.
-    """
-    # Get the customer ID associated with the current user
-    customer = db.query(models.Customer).filter(models.Customer.userId == current_user.id).first()
-    if not customer:
-        raise HTTPException(status_code=404, detail="Customer account not found")
-    
-    # Get the review
-    review = db.query(models.HotelReview).filter(
-        models.HotelReview.id == review_id,
-        models.HotelReview.customerId == customer.id
-    ).first()
-    
-    if not review:
-        raise HTTPException(status_code=404, detail="Review not found or does not belong to this customer")
-    
-    # Update fields
-    if review_data.rating is not None:
-        review.rating = review_data.rating
-    
-    if review_data.comment is not None:
-        review.description = review_data.comment
-    
-    # review.updatedAt = datetime.utcnow()
-    
-    db.commit()
-    db.refresh(review)
-    
-    return {
-        "id": review.id,
-        "customerId": review.customerId,
-        "customerName": current_user.name,
-        "rating": float(review.rating),
-        "description": review.description,
-        "createdAt": review.createdAt
-    }
-
-# Delete a review
-@router.delete("/reviews/{review_id}")
-async def delete_review(
-    review_id: int,
-    db: Session = Depends(get_db),
-    current_user = Depends(is_customer)
-):
-    """
-    Delete a review written by the current customer.
-    """
-    # Get the customer ID associated with the current user
-    customer = db.query(models.Customer).filter(models.Customer.userId == current_user.id).first()
-    if not customer:
-        raise HTTPException(status_code=404, detail="Customer account not found")
-    
-    # Get the review
-    review = db.query(models.HotelReview).filter(
-        models.HotelReview.id == review_id,
-        models.HotelReview.customerId == customer.id
-    ).first()
-    
-    if not review:
-        raise HTTPException(status_code=404, detail="Review not found or does not belong to this customer")
-    
-    # Store the hotel ID to update its rating later
-    hotel_id = review.hotelId
-    
-    # Delete the review
-    db.delete(review)
-    db.commit()
-    
-    return {"message": "Review deleted successfully", "review_id": review_id}
->>>>>>> 35adafc4
+    return response