from fastapi import APIRouter, Depends, HTTPException, status, Request, Query
from sqlalchemy.orm import Session, aliased
from sqlalchemy.sql import and_, exists
from typing import List, Optional, Dict, Any
from ..database import SessionLocal
from ..middleware import is_customer
from ..schemas import HotelCreate, HotelUpdate, HotelResponse  
from ..security import hash_password
from datetime import datetime, timedelta
from sqlalchemy import func
from .. import schemas
from ..schemas import CustomerCreate, CustomerUpdate, CustomerResponse , RideBookingBase , RideBookingResponse
from ..models import User, RoomBooking, Hotel, Room, RoomItem, HotelReview, Customer, RideBooking, Itinerary, ScheduleItem, Driver
from datetime import timedelta
from .. import models
<<<<<<< HEAD
from ..middleware import is_auth

=======
from sqlalchemy.orm import joinedload
>>>>>>> 9bbfb798

# Create router with prefix and tags
router = APIRouter(
    dependencies=[Depends(is_customer)]
)

def get_db():
    db = SessionLocal()
    try:
        yield db
    finally:
        db.close()

# room booking
# room booking helper function
def book_room(db: Session, request: schemas.ItineraryRoomBookingRequest) -> schemas.ItineraryRoomBookingResponse:
    """
    Books a room based on a room item in an itinerary
    
    Args:
        db: Database session
        request: Room booking request containing room_item_id, number_of_persons, and customer_id
        
    Returns:
        RoomBookingResponse: Details of the successful booking
        
    Raises:
        HTTPException: If validation fails or room is unavailable
    """
    # Step 1: Check if the room item exists and belongs to the customer's itinerary
    room_item = db.query(models.RoomItem).filter(models.RoomItem.id == request.room_item_id).first()
    
    if not room_item:
        raise HTTPException(status_code=404, detail="Room item not found")
    
    # Verify customer owns the itinerary
    itinerary = db.query(models.Itinerary).filter(
        and_(
            models.Itinerary.id == room_item.itineraryId,
            models.Itinerary.customerId == request.customer_id
        )
    ).first()
    
    if not itinerary:
        raise HTTPException(
            status_code=403, 
            detail="Access denied: This room item doesn't belong to your itinerary"
        )
    
    # Step 2: Check if the room is already booked
    if room_item.roomBookingId is not None:
        raise HTTPException(
            status_code=400,
            detail="This room is already booked"
        )
    
    room = db.query(models.Room).filter(models.Room.id == room_item.roomId).first()
    # # Step 3: Check room capacity
    # if request.number_of_persons > room.roomCapacity:
    #     raise HTTPException(
    #         status_code=400,
    #         detail=f"Number of persons ({request.number_of_persons}) exceeds room capacity ({room.roomCapacity})"
    #     )
    
    # Step 3: Check room availability for each day in the date range
    start_date = room_item.startDate
    end_date = room_item.endDate
    
    # Get all bookings for this room type in the hotel during the date range
    existing_bookings = db.query(models.RoomBooking).join(
        models.Room, models.Room.id == models.RoomBooking.roomId
    ).filter(
        models.RoomBooking.startDate < end_date,
        models.RoomBooking.endDate > start_date
    ).all()
    
    # Calculate availability for each day
    current_date = start_date
    unavailable_dates = []
    
    while current_date < end_date:
        # Count bookings that include this day
        bookings_count = 0
        for booking in existing_bookings:
            if booking.startDate <= current_date < booking.endDate:
                bookings_count += 1
        
        # Check if there's at least one room available
        if bookings_count >= room.totalNumber:
            unavailable_dates.append(current_date.strftime("%Y-%m-%d"))
        
        current_date += timedelta(days=1)
    
    # If any days are unavailable, return an error
    if unavailable_dates:
        raise HTTPException(
            status_code=409,
            detail=f"Room not available for the following dates: {', '.join(unavailable_dates)}"
        )
    
    # Step 4: All checks passed, create a new booking
    room_booking = models.RoomBooking(
        customerId=request.customer_id,
        roomId=room_item.roomId,
        startDate=start_date,
        endDate=end_date,
        numberOfPersons=request.number_of_persons,
    )
    
    db.add(room_booking)
    db.flush()  # Get the ID of the new booking
    
    # Update the room item with the booking ID
    room_item.roomBookingId = room_booking.id
    
    db.commit()
    
    # Calculate price (basePrice * number of days)
    days = (end_date - start_date).days
    total_price = room.basePrice * days
    
    # Get hotel name for response
    hotel_name = room.hotel.user.name
    
    # Return success response
    return schemas.ItineraryRoomBookingResponse(
        booking_id=room_booking.id,
        room_item_id=room_item.id,
        start_date=start_date,
        end_date=end_date,
        room_type=room.type,
        hotel_name=hotel_name,
        number_of_persons=request.number_of_persons,
        total_price=total_price
    )

@router.post(
    "/itinerary/room/book", 
    response_model=schemas.ItineraryRoomBookingResponse, 
    responses={
        400: {"model": schemas.ErrorResponse, "description": "Bad Request"},
        403: {"model": schemas.ErrorResponse, "description": "Access Denied"},
        404: {"model": schemas.ErrorResponse, "description": "Not Found"},
        409: {"model": schemas.ErrorResponse, "description": "Conflict - Room Unavailable"}
    }
)
async def create_room_booking(
    request: schemas.ItineraryRoomBookingRequest, 
    db: Session = Depends(get_db),
    current_user = Depends(is_customer)
):
    """
    Book a room from an itinerary's room item.
    
    This endpoint allows a customer to book a room that was previously added to their itinerary.
    It checks for room availability and creates a booking if the room is available.
    """
    
    # Verify the customer ID in the request matches the authenticated user
    customer = db.query(models.Customer).filter(models.Customer.userId == current_user.id).first()
    if customer.id != request.customer_id:
        raise HTTPException(
            status_code=403,
            detail="You can only book rooms for your own itineraries"
        )
    
    # Call the service function to handle booking
    return book_room(db, request)

# cancel room booking
# cancel room booking helper function
def cancel_room_booking(db: Session, booking_id: int, customer_id: int) -> dict:
    """
    Cancels an existing room booking
    
    Args:
        db: Database session
        booking_id: ID of the booking to cancel
        customer_id: ID of the customer making the request
        
    Returns:
        dict: Confirmation of cancellation
        
    Raises:
        HTTPException: If booking doesn't exist or doesn't belong to the customer
    """
    # Find the booking
    booking = db.query(models.RoomBooking).filter(models.RoomBooking.id == booking_id).first()
    
    if not booking:
        raise HTTPException(status_code=404, detail="Booking not found")
    
    # Verify ownership
    if booking.customerId != customer_id:
        raise HTTPException(
            status_code=403,
            detail="Access denied: This booking doesn't belong to you"
        )
    
    # Find the room item associated with this booking
    room_item = db.query(models.RoomItem).filter(models.RoomItem.roomBookingId == booking_id).first()
    
    if room_item:
        # Remove the booking reference from the room item
        room_item.roomBookingId = None
    
    # Delete the booking
    db.delete(booking)
    db.commit()
    
    return {"message": "Room booking cancelled successfully", "booking_id": booking_id}

@router.delete(
    "/itinerary/room/cancel/{room_item_id}",
    response_model=schemas.ItineraryBookingCancellationResponse,
    responses={
        404: {"model": schemas.ErrorResponse, "description": "Not Found"},
        403: {"model": schemas.ErrorResponse, "description": "Access Denied"}
    }
)
async def cancel_room_booking_endpoint(
    room_item_id: int,
    db: Session = Depends(get_db),
    current_user = Depends(is_customer)
):
    """
    Cancel a room booking.
    
    This endpoint allows customers to cancel their existing room bookings.
    The room will be freed up for other customers to book.
    """
    
    # Get the customer ID associated with the current user
    customer = db.query(models.Customer).filter(models.Customer.userId == current_user.id).first()
    if not customer:
        raise HTTPException(
            status_code=404,
            detail="Customer account not found"
        )
    
    # Get the room item first
    room_item = db.query(models.RoomItem).filter(models.RoomItem.id == room_item_id).first()
    if not room_item:
        raise HTTPException(
            status_code=404,
            detail="Room item not found"
        )
    
    # Check if the room item belongs to an itinerary owned by this customer
    itinerary = db.query(models.Itinerary).filter(
        models.Itinerary.id == room_item.itineraryId,
        models.Itinerary.customerId == customer.id
    ).first()
    
    if not itinerary:
        raise HTTPException(
            status_code=403,
            detail="Access denied: This room item doesn't belong to your itinerary"
        )
    
    # Check if the room is actually booked
    if not room_item.roomBookingId:
        raise HTTPException(
            status_code=400,
            detail="This room is not currently booked"
        )
    
    # Call the service function to handle cancellation
    return cancel_room_booking(db, room_item.roomBookingId, customer.id)

<<<<<<< HEAD
@router.get("/profile", response_model=schemas.CustomerProfileResponse)
def get_customer_profile(current_user: models.User = Depends(is_auth), db: Session = Depends(get_db)):
    """Get the profile for the currently logged-in customer"""
    # Get the customer profile for the current user
    customer = db.query(models.Customer).filter(models.Customer.userId == current_user.id).first()
    if not customer:
        raise HTTPException(status_code=404, detail="Customer profile not found")
    
    # Count itineraries - adjust based on your actual model structure
    # Since your Itinerary model doesn't have a 'status' field, we'll count them all for now
    total_itineraries = db.query(models.Itinerary).filter(
        models.Itinerary.customerId == customer.id
    ).count()
    
    # Create response with basic information
    response = {
        "id": customer.id,
        "userId": customer.userId,
        "name": current_user.name,
        "email": current_user.email,
        "createdAt": customer.createdAt,
        "isVerified": getattr(customer, "isVerified", False),
        "totalTrips": total_itineraries,
        "activeItineraries": 0,  # Default value
        "completedItineraries": 0,  # Default value
    }
    
    # Safely add other fields if they exist in the model
    for field in ["phoneNumber", "address", "dateOfBirth", "preferences"]:
        if hasattr(customer, field):
            response[field] = getattr(customer, field)
        else:
            # Add default values for missing fields
            if field == "preferences":
                response[field] = {}
            elif field == "dateOfBirth":
                response[field] = None
            else:
                response[field] = ""
    
    return response
=======
@router.get("/all-hotels", response_model=List[schemas.CustomerHotelResponse])
def get_hotels(
    search: Optional[str] = None,
    city: Optional[str] = None,
    min_price: Optional[float] = None,
    max_price: Optional[float] = None,
    min_rating: Optional[float] = None,
    db: Session = Depends(get_db)
):
    """
    Get a list of hotels with optional filtering.
    """
    # Join with the User table to efficiently access name/address data
    query = db.query(models.Hotel, models.User).join(
        models.User, models.Hotel.userId == models.User.id
    )
    
    # Apply search filter on the joined tables
    if search:
        query = query.filter(
            (models.User.name.ilike(f"%{search}%")) | 
            (models.Hotel.city.ilike(f"%{search}%")) |
            (models.User.address.ilike(f"%{search}%"))
        )
    
    # Apply city filter
    if city:
        query = query.filter(models.Hotel.city.ilike(f"%{city}%"))
    
    # Apply price filters based on the Room prices, not the hotel's basePrice.
    # This ensures that the hotel remains in the result if at least one room
    # has a price between the given min_price and max_price.
    if min_price is not None or max_price is not None:
        room_conditions = []
        if min_price is not None:
            room_conditions.append(models.Room.basePrice >= min_price)
        if max_price is not None:
            room_conditions.append(models.Room.basePrice <= max_price)
        
        # Use a subquery to check for existence of a room type in the hotel that meets the conditions.
        query = query.filter(
            db.query(models.Room)
              .filter(models.Room.hotelId == models.Hotel.id, *room_conditions)
              .exists()
        )
    
    # Apply rating filter
    if min_rating is not None:
        query = query.filter(models.Hotel.rating >= min_rating)
    
    # Get hotels with their associated users in a single query
    results = query.all()
    
    # Format the response data
    response_data = []
    for hotel, user in results:
        # Simulated amenity logic; replace with actual logic if needed.
        amenities = ["Free WiFi", "Parking"] if hotel.id % 2 == 0 else ["Pool", "Gym"]
        
        hotel_dict = {
            "id": hotel.id,
            "name": user.name,  # Name from User model
            "city": hotel.city,
            "address": user.address,  # Address from User model
            "description": hotel.description,
            # basePrice can still be set here if needed; otherwise, it might be omitted.
            "basePrice": None,
            "rating": float(hotel.rating) if hotel.rating else None,
            "imageUrl": hotel.imageUrl if hasattr(hotel, 'imageUrl') else None,
            "amenities": amenities
        }
        response_data.append(hotel_dict)
    
    return response_data

@router.get("/hotel/{hotel_id}", response_model=schemas.CustomerHotelByIdResponse)
def get_hotel(hotel_id: int, db: Session = Depends(get_db)):
    """
    Get detailed information about a specific hotel including reviews.
    """
    # Get both the hotel and its associated user in a single query
    result = db.query(models.Hotel, models.User).join(
        models.User, models.Hotel.userId == models.User.id
    ).filter(models.Hotel.id == hotel_id).first()
    
    if not result:
        raise HTTPException(status_code=404, detail="Hotel not found")
    
    hotel, user = result
    
    # Get the hotel reviews with customer and user information
    reviews_query = db.query(
        models.HotelReview, 
        models.Customer, 
        models.User
    ).join(
        models.Customer, models.HotelReview.customerId == models.Customer.id
    ).join(
        models.User, models.Customer.userId == models.User.id
    ).filter(
        models.HotelReview.hotelId == hotel_id
    ).order_by(
        models.HotelReview.createdAt.desc()
    ).all()
    
    # Format the reviews
    reviews = []
    for review, customer, reviewer_user in reviews_query:
        reviews.append({
            "id": review.id,
            "customerId": customer.id,
            "customerName": reviewer_user.name,
            "rating": float(review.rating),
            "description": review.description,
            "createdAt": review.createdAt.isoformat() if review.createdAt else None
        })
    
    # Get all rooms for this hotel
    rooms = db.query(models.Room).filter(models.Room.hotelId == hotel_id).all()

    # Format the rooms
    rooms_list = []
    for room in rooms:
        # find number of rooms available on specified days
        start_date = datetime.utcnow()
        end_date = start_date + timedelta(days=60)  # Example: next 60 days
        room_bookings = db.query(models.RoomBooking).filter(
            models.RoomBooking.roomId == room.id,
            models.RoomBooking.startDate <= end_date,
            models.RoomBooking.endDate > start_date
        ).all()
        
        # Calculate number of rooms booked for each day from start_date to end_date in a list
        booked_rooms = [0] * ((end_date - start_date).days + 1)
        for booking in room_bookings:
            start_index = max(0, (booking.startDate - start_date).days)
            end_index = min((end_date - start_date).days, (booking.endDate - start_date).days - 1)
            for i in range(start_index, end_index + 1):
                booked_rooms[i] += 1
        print("booked_rooms", booked_rooms)

        # calculate the number of available rooms list
        available_rooms_list = [room.totalNumber - booked for booked in booked_rooms]
        print("available_rooms_list", available_rooms_list)
        
        rooms_list.append({
            "id": room.id,
            "type": room.type,
            "basePrice": float(room.basePrice) if hasattr(room, 'basePrice') and room.basePrice else None,
            "roomCapacity": room.roomCapacity,
            "totalNumber": room.totalNumber,
            "availableRoomsList": available_rooms_list
        })
    
    # Simulated amenity logic; replace with actual logic if needed.
    
    # Format and return the hotel detail response with reviews
    hotel_dict = {
        "id": hotel.id,
        "name": user.name,  # Name from User model
        "city": hotel.city,
        "address": user.address,  # Address from User model
        "latitude": hotel.latitude,
        "longitude": hotel.longitude,
        "description": hotel.description,
        "basePrice": float(hotel.basePrice) if hasattr(hotel, 'basePrice') and hotel.basePrice else None,
        "rating": float(hotel.rating) if hotel.rating else None,
        "imageUrl": hotel.imageUrl if hasattr(hotel, 'imageUrl') else None,
        "rooms": rooms_list,
        # "amenities": amenities,
        "reviews": reviews  # Add the reviews to the response
    }
    
    return hotel_dict

# const response = await bookRoomByRoomId({
#         roomId: selectedRoom.id,
#         startDate: bookingDates.from.toISOString(),
#         endDate: bookingDates.to.toISOString(),
#         numberOfPersons: guests
#       })
# Book room by room id
# Book room by room id helper function
def book_room_by_room_id(db: Session, room_id: int, start_date: datetime, end_date: datetime, number_of_persons: int, customer_id: int):
    """
    Book a room with the specified details.
    """
    # First, ensure all datetime objects are timezone-consistent
    # Convert to timezone-naive if input dates have timezone info
    if start_date.tzinfo is not None:
        start_date = start_date.replace(tzinfo=None)
    if end_date.tzinfo is not None:
        end_date = end_date.replace(tzinfo=None)
    
    room = db.query(models.Room).filter(models.Room.id == room_id).first()
    if not room:
        raise HTTPException(
            status_code=404,
            detail="Room not found"
        )
    
    # Check room capacity
    if number_of_persons > room.roomCapacity:
        raise HTTPException(
            status_code=400,
            detail=f"Number of persons ({number_of_persons}) exceeds room capacity ({room.roomCapacity})"
        )
    
    # Check if the room is available for the specified dates
    existing_bookings = db.query(models.RoomBooking).filter(
        models.RoomBooking.roomId == room_id,
        models.RoomBooking.startDate < end_date,
        models.RoomBooking.endDate > start_date
    ).all()
    
    # Calculate availability for each day
    current_date = start_date
    unavailable_dates = []
    
    while current_date < end_date:
        # Count bookings that include this day
        bookings_count = 0
        for booking in existing_bookings:
            # Make booking dates timezone-naive for comparison
            booking_start = booking.startDate
            booking_end = booking.endDate
            
            if booking_start.tzinfo is not None:
                booking_start = booking_start.replace(tzinfo=None)
            if booking_end.tzinfo is not None:
                booking_end = booking_end.replace(tzinfo=None)
                
            if booking_start <= current_date < booking_end:
                bookings_count += 1
        
        # Check if there's at least one room available
        if bookings_count >= room.totalNumber:
            unavailable_dates.append(current_date.strftime("%Y-%m-%d"))
        
        current_date += timedelta(days=1)
    
    # If any days are unavailable, return an error
    if unavailable_dates:
        raise HTTPException(
            status_code=409,
            detail=f"Room not available for the following dates: {', '.join(unavailable_dates)}"
        )
    
    # All checks passed, create a new booking
    room_booking = models.RoomBooking(
        customerId=customer_id,
        roomId=room_id,
        startDate=start_date,
        endDate=end_date,
        numberOfPersons=number_of_persons,
    )
    
    db.add(room_booking)
    db.commit()
    db.refresh(room_booking)
    
    # Calculate price (basePrice * number of days)
    days = (end_date - start_date).days
    total_price = float(room.basePrice) * days
    
    # Get hotel name for response
    hotel = db.query(models.Hotel).join(models.User).filter(models.Hotel.id == room.hotelId).first()
    hotel_name = db.query(models.User).filter(models.User.id == hotel.userId).first().name
    
    # Return success response
    return {
        "booking_id": room_booking.id,
        "room_id": room_id,
        "start_date": start_date,
        "end_date": end_date,
        "room_type": room.type,
        "hotel_name": hotel_name,
        "number_of_persons": number_of_persons,
        "total_price": total_price
    }

@router.post("/book-room", response_model=schemas.RoomBookingByRoomIdResponse)
async def book_room_by_room_id_endpoint(booking_data: schemas.RoomBookingByRoomIdRequest, db: Session = Depends(get_db), current_user = Depends(is_customer)):
    """
    Book a room with the specified details.
    """
    # Get the customer ID associated with the current user
    customer = db.query(models.Customer).filter(models.Customer.userId == current_user.id).first()
    if not customer:
        raise HTTPException(
            status_code=404,
            detail="Customer account not found"
        )
    
    return book_room_by_room_id(
        db, 
        booking_data.room_id, 
        booking_data.start_date, 
        booking_data.end_date, 
        booking_data.number_of_persons, 
        customer.id
    )

# # Cancel room booking by booking ID
# def cancel_room_booking_by_id(db: Session, booking_id: int, customer_id: int) -> dict:
#     """
#     Cancels an existing room booking by booking ID
    
#     Args:
#         db: Database session
#         booking_id: ID of the booking to cancel
#         customer_id: ID of the customer making the request
        
#     Returns:
#         dict: Confirmation of cancellation
        
#     Raises:
#         HTTPException: If booking doesn't exist or doesn't belong to the customer
#     """
#     # Find the booking
#     booking = db.query(models.RoomBooking).filter(models.RoomBooking.id == booking_id).first()
    
#     if not booking:
#         raise HTTPException(status_code=404, detail="Booking not found")
    
#     # Verify ownership
#     if booking.customerId != customer_id:
#         raise HTTPException(
#             status_code=403,
#             detail="Access denied: This booking doesn't belong to you"
#         )
    
#     # Find any room item associated with this booking (to clean up references)
#     room_item = db.query(models.RoomItem).filter(models.RoomItem.roomBookingId == booking_id).first()
    
#     if room_item:
#         # Remove the booking reference from the room item
#         room_item.roomBookingId = None
    
#     # Delete the booking
#     db.delete(booking)
#     db.commit()
    
#     return {"message": "Room booking cancelled successfully", "booking_id": booking_id}

# @router.delete(
#     "/cancel-booking/{booking_id}",
#     response_model=schemas.BookingCancellationByBookingIdResponse,
#     responses={
#         404: {"model": schemas.ErrorResponse, "description": "Not Found"},
#         403: {"model": schemas.ErrorResponse, "description": "Access Denied"}
#     }
# )
# async def cancel_room_booking_by_id_endpoint(
#     booking_id: int,
#     db: Session = Depends(get_db),
#     current_user = Depends(is_customer)
# ):
#     """
#     Cancel a room booking by booking ID.
    
#     This endpoint allows customers to cancel their existing room bookings.
#     The room will be freed up for other customers to book.
#     """
    
#     # Get the customer ID associated with the current user
#     customer = db.query(models.Customer).filter(models.Customer.userId == current_user.id).first()
#     if not customer:
#         raise HTTPException(
#             status_code=404,
#             detail="Customer account not found"
#         )
    
#     return cancel_room_booking_by_id(db, booking_id, customer.id)

# Get all customer bookings
@router.get("/bookings", response_model=List[schemas.CustomerBookingResponse])
async def get_customer_bookings(
    db: Session = Depends(get_db),
    current_user = Depends(is_customer)
):
    """
    Get all bookings for the currently logged in customer.
    """
    # Get the customer ID associated with the current user
    customer = db.query(models.Customer).filter(models.Customer.userId == current_user.id).first()
    if not customer:
        raise HTTPException(
            status_code=404,
            detail="Customer account not found"
        )
    
    # Get all bookings for this customer
    bookings = db.query(models.RoomBooking).filter(
        models.RoomBooking.customerId == customer.id
    ).order_by(models.RoomBooking.startDate.desc()).all()
    
    result = []
    
    for booking in bookings:
        # Get room info
        room = db.query(models.Room).filter(models.Room.id == booking.roomId).first()
        if not room:
            raise HTTPException(
                status_code=404,
                detail="Room not found"
            )
        
        # Get hotel info
        hotel = db.query(models.Hotel).filter(models.Hotel.id == room.hotelId).first()
        if not hotel:
            raise HTTPException(
                status_code=404,
                detail="Hotel not found"
            )
        
        # Get hotel name from user table
        hotel_user = db.query(models.User).filter(models.User.id == hotel.userId).first()
        if not hotel_user:
            raise HTTPException(
                status_code=404,
                detail="Hotel user not found"
            )
        
        # Determine booking status
        status = "upcoming"
        now = datetime.utcnow()
        
        if booking.endDate < now:
            status = "completed"
        
        # Calculate total price
        days = (booking.endDate - booking.startDate).days
        total_price = float(room.basePrice) * days
        
        # Get the first hotel image if available
        image = hotel.imageUrl if hasattr(hotel, 'imageUrl') and hotel.imageUrl else None
        
        result.append({
            "id": booking.id,
            "hotelId": hotel.id,
            "hotelName": hotel_user.name,
            "roomName": room.type,
            "city": hotel.city,
            "startDate": booking.startDate,
            "endDate": booking.endDate,
            "guests": booking.numberOfPersons,
            "totalPrice": total_price,
            "status": status,
            "image": image
        })
    
    return result

# Cancel a booking
@router.post("/bookings/{booking_id}/cancel", response_model=schemas.CancelBookingResponse)
async def cancel_customer_booking(
    booking_id: int,
    db: Session = Depends(get_db),
    current_user = Depends(is_customer)
):
    """
    Cancel a specific booking.
    """
    # Get the customer ID associated with the current user
    customer = db.query(models.Customer).filter(models.Customer.userId == current_user.id).first()
    if not customer:
        raise HTTPException(
            status_code=404,
            detail="Customer account not found"
        )
    
    # Find the booking
    booking = db.query(models.RoomBooking).filter(
        models.RoomBooking.id == booking_id,
        models.RoomBooking.customerId == customer.id
    ).first()
    
    if not booking:
        raise HTTPException(
            status_code=404,
            detail="Booking not found or does not belong to this customer"
        )
    
    # Check if booking is already completed
    now = datetime.utcnow()
    if booking.endDate < now:
        raise HTTPException(
            status_code=400,
            detail="Cannot cancel a completed booking"
        )
    
    # Check cancellation policy (24 hours before checkin)
    if (booking.startDate - now).total_seconds() < 24 * 60 * 60:
        raise HTTPException(
            status_code=400,
            detail="Cannot cancel a booking within 24 hours of checkin"
        )
    
    db.delete(booking)
    
    # Find any room item associated with this booking (to clean up references)
    room_item = db.query(models.RoomItem).filter(models.RoomItem.roomBookingId == booking_id).first()
    if room_item:
        # Remove the booking reference from the room item
        room_item.roomBookingId = None
    
    db.commit()
    
    return {
        "message": "Booking cancelled successfully",
        "booking_id": booking_id
    }

# Write a review for a booking
@router.post("/bookings/{booking_id}/review", response_model=schemas.HotelReviewResponse)
async def create_booking_review(
    booking_id: int,
    review_data: schemas.BookingReviewRequest,
    db: Session = Depends(get_db),
    current_user = Depends(is_customer)
):
    """
    Create a review for a completed booking.
    """
    # Get the customer ID associated with the current user
    customer = db.query(models.Customer).filter(models.Customer.userId == current_user.id).first()
    if not customer:
        raise HTTPException(
            status_code=404,
            detail="Customer account not found"
        )
    
    # Find the booking
    booking = db.query(models.RoomBooking).filter(
        models.RoomBooking.id == booking_id,
        models.RoomBooking.customerId == customer.id
    ).first()
    
    if not booking:
        raise HTTPException(
            status_code=404,
            detail="Booking not found or does not belong to this customer"
        )
    
    # Check if booking is completed
    now = datetime.utcnow()
    if booking.endDate > now:
        raise HTTPException(
            status_code=400,
            detail="Cannot review a booking that hasn't been completed yet"
        )
    
    # Get room and hotel for this booking
    room = db.query(models.Room).filter(models.Room.id == booking.roomId).first()
    if not room:
        raise HTTPException(
            status_code=404,
            detail="Room information not found"
        )
    
    # Create the review
    new_review = models.HotelReview(
        customerId=customer.id,
        hotelId=room.hotelId,
        rating=review_data.rating,
        description=review_data.comment,
        createdAt=datetime.utcnow()
    )
    
    db.add(new_review)
    db.commit()
    db.refresh(new_review)
    
    # Update the hotel's average rating
    update_hotel_average_rating(db, room.hotelId)
    
    return {
        "id": new_review.id,
        "customerId": customer.id,
        "customerName": current_user.name,
        "rating": float(new_review.rating),
        "description": new_review.description,
        "createdAt": new_review.createdAt.isoformat()
    }

# Helper function to update hotel average rating
def update_hotel_average_rating(db: Session, hotel_id: int):
    """
    Update the average rating for a hotel based on all its reviews.
    """
    # Get all reviews for this hotel
    reviews = db.query(models.HotelReview).filter(
        models.HotelReview.hotelId == hotel_id
    ).all()
    
    if not reviews:
        return
    
    # Calculate average rating
    total_rating = sum(float(review.rating) for review in reviews)
    avg_rating = total_rating / len(reviews)
    
    # Update hotel rating
    hotel = db.query(models.Hotel).filter(models.Hotel.id == hotel_id).first()
    if hotel:
        hotel.rating = avg_rating
        db.commit()
>>>>>>> 9bbfb798
<|MERGE_RESOLUTION|>--- conflicted
+++ resolved
@@ -3,7 +3,7 @@
 from sqlalchemy.sql import and_, exists
 from typing import List, Optional, Dict, Any
 from ..database import SessionLocal
-from ..middleware import is_customer
+from ..middleware import is_customer, is_auth
 from ..schemas import HotelCreate, HotelUpdate, HotelResponse  
 from ..security import hash_password
 from datetime import datetime, timedelta
@@ -13,12 +13,7 @@
 from ..models import User, RoomBooking, Hotel, Room, RoomItem, HotelReview, Customer, RideBooking, Itinerary, ScheduleItem, Driver
 from datetime import timedelta
 from .. import models
-<<<<<<< HEAD
-from ..middleware import is_auth
-
-=======
 from sqlalchemy.orm import joinedload
->>>>>>> 9bbfb798
 
 # Create router with prefix and tags
 router = APIRouter(
@@ -289,49 +284,6 @@
     # Call the service function to handle cancellation
     return cancel_room_booking(db, room_item.roomBookingId, customer.id)
 
-<<<<<<< HEAD
-@router.get("/profile", response_model=schemas.CustomerProfileResponse)
-def get_customer_profile(current_user: models.User = Depends(is_auth), db: Session = Depends(get_db)):
-    """Get the profile for the currently logged-in customer"""
-    # Get the customer profile for the current user
-    customer = db.query(models.Customer).filter(models.Customer.userId == current_user.id).first()
-    if not customer:
-        raise HTTPException(status_code=404, detail="Customer profile not found")
-    
-    # Count itineraries - adjust based on your actual model structure
-    # Since your Itinerary model doesn't have a 'status' field, we'll count them all for now
-    total_itineraries = db.query(models.Itinerary).filter(
-        models.Itinerary.customerId == customer.id
-    ).count()
-    
-    # Create response with basic information
-    response = {
-        "id": customer.id,
-        "userId": customer.userId,
-        "name": current_user.name,
-        "email": current_user.email,
-        "createdAt": customer.createdAt,
-        "isVerified": getattr(customer, "isVerified", False),
-        "totalTrips": total_itineraries,
-        "activeItineraries": 0,  # Default value
-        "completedItineraries": 0,  # Default value
-    }
-    
-    # Safely add other fields if they exist in the model
-    for field in ["phoneNumber", "address", "dateOfBirth", "preferences"]:
-        if hasattr(customer, field):
-            response[field] = getattr(customer, field)
-        else:
-            # Add default values for missing fields
-            if field == "preferences":
-                response[field] = {}
-            elif field == "dateOfBirth":
-                response[field] = None
-            else:
-                response[field] = ""
-    
-    return response
-=======
 @router.get("/all-hotels", response_model=List[schemas.CustomerHotelResponse])
 def get_hotels(
     search: Optional[str] = None,
@@ -800,144 +752,98 @@
     customer = db.query(models.Customer).filter(models.Customer.userId == current_user.id).first()
     if not customer:
         raise HTTPException(
-            status_code=404,
-            detail="Customer account not found"
-        )
-    
-    # Find the booking
-    booking = db.query(models.RoomBooking).filter(
-        models.RoomBooking.id == booking_id,
-        models.RoomBooking.customerId == customer.id
+            status_code=status.HTTP_404_NOT_FOUND,
+            detail="Customer profile not found"
+        )
+    
+    # Check if the itinerary exists and belongs to this customer
+    itinerary = db.query(Itinerary).filter(
+        Itinerary.id == itinerary_id,
+        Itinerary.customerId == customer.id
     ).first()
     
-    if not booking:
-        raise HTTPException(
-            status_code=404,
-            detail="Booking not found or does not belong to this customer"
-        )
-    
-    # Check if booking is already completed
-    now = datetime.utcnow()
-    if booking.endDate < now:
-        raise HTTPException(
-            status_code=400,
-            detail="Cannot cancel a completed booking"
-        )
-    
-    # Check cancellation policy (24 hours before checkin)
-    if (booking.startDate - now).total_seconds() < 24 * 60 * 60:
-        raise HTTPException(
-            status_code=400,
-            detail="Cannot cancel a booking within 24 hours of checkin"
-        )
-    
-    db.delete(booking)
-    
-    # Find any room item associated with this booking (to clean up references)
-    room_item = db.query(models.RoomItem).filter(models.RoomItem.roomBookingId == booking_id).first()
-    if room_item:
-        # Remove the booking reference from the room item
-        room_item.roomBookingId = None
-    
-    db.commit()
-    
-    return {
-        "message": "Booking cancelled successfully",
-        "booking_id": booking_id
-    }
-
-# Write a review for a booking
-@router.post("/bookings/{booking_id}/review", response_model=schemas.HotelReviewResponse)
-async def create_booking_review(
-    booking_id: int,
-    review_data: schemas.BookingReviewRequest,
-    db: Session = Depends(get_db),
-    current_user = Depends(is_customer)
-):
-    """
-    Create a review for a completed booking.
-    """
-    # Get the customer ID associated with the current user
+    if not itinerary:
+        raise HTTPException(
+            status_code=status.HTTP_404_NOT_FOUND,
+            detail="Itinerary not found or you don't have access"
+        )
+    
+    try:
+                
+        # Create the ride booking - note driverId is NULL initially
+        new_ride = RideBooking(
+            pickupLocation=ride_data.pickupLocation,
+            dropLocation=ride_data.dropoffLocation,
+            pickupDateTime=ride_data.pickupDateTime,
+            numberOfPersons=ride_data.numberOfPersons if ride_data.numberOfPersons else itinerary.numberOfPersons,
+            price=100,                                  #by default 100
+            status="pending",  # Set initial status as pending
+            customerId=customer.id,
+            itineraryId=itinerary_id
+        )
+        
+        db.add(new_ride)
+        db.commit()
+        db.refresh(new_ride)
+        
+        # Format the response
+        return {
+            "id": new_ride.id,
+            "pickupLocation": new_ride.pickupLocation,
+            "dropLocation": new_ride.dropLocation,
+            "pickupTime": new_ride.pickupTime,
+            "dropTime": new_ride.dropTime,
+            "numberOfPersons": new_ride.numberOfPersons,
+            "price": float(new_ride.price),  # Convert Decimal to float if needed
+            "status": new_ride.status,
+            "driverName": "Pending...",
+        }
+        
+    except Exception as e:
+        db.rollback()
+        raise HTTPException(
+            status_code=status.HTTP_500_INTERNAL_SERVER_ERROR,
+            detail=f"Failed to book ride: {str(e)}"
+        )
+
+@router.get("/profile", response_model=schemas.CustomerProfileResponse)
+def get_customer_profile(current_user: models.User = Depends(is_auth), db: Session = Depends(get_db)):
+    """Get the profile for the currently logged-in customer"""
+    # Get the customer profile for the current user
     customer = db.query(models.Customer).filter(models.Customer.userId == current_user.id).first()
     if not customer:
-        raise HTTPException(
-            status_code=404,
-            detail="Customer account not found"
-        )
-    
-    # Find the booking
-    booking = db.query(models.RoomBooking).filter(
-        models.RoomBooking.id == booking_id,
-        models.RoomBooking.customerId == customer.id
-    ).first()
-    
-    if not booking:
-        raise HTTPException(
-            status_code=404,
-            detail="Booking not found or does not belong to this customer"
-        )
-    
-    # Check if booking is completed
-    now = datetime.utcnow()
-    if booking.endDate > now:
-        raise HTTPException(
-            status_code=400,
-            detail="Cannot review a booking that hasn't been completed yet"
-        )
-    
-    # Get room and hotel for this booking
-    room = db.query(models.Room).filter(models.Room.id == booking.roomId).first()
-    if not room:
-        raise HTTPException(
-            status_code=404,
-            detail="Room information not found"
-        )
-    
-    # Create the review
-    new_review = models.HotelReview(
-        customerId=customer.id,
-        hotelId=room.hotelId,
-        rating=review_data.rating,
-        description=review_data.comment,
-        createdAt=datetime.utcnow()
-    )
-    
-    db.add(new_review)
-    db.commit()
-    db.refresh(new_review)
-    
-    # Update the hotel's average rating
-    update_hotel_average_rating(db, room.hotelId)
-    
-    return {
-        "id": new_review.id,
-        "customerId": customer.id,
-        "customerName": current_user.name,
-        "rating": float(new_review.rating),
-        "description": new_review.description,
-        "createdAt": new_review.createdAt.isoformat()
+        raise HTTPException(status_code=404, detail="Customer profile not found")
+    
+    # Count itineraries - adjust based on your actual model structure
+    # Since your Itinerary model doesn't have a 'status' field, we'll count them all for now
+    total_itineraries = db.query(models.Itinerary).filter(
+        models.Itinerary.customerId == customer.id
+    ).count()
+    
+    # Create response with basic information
+    response = {
+        "id": customer.id,
+        "userId": customer.userId,
+        "name": current_user.name,
+        "email": current_user.email,
+        "createdAt": customer.createdAt,
+        "isVerified": getattr(customer, "isVerified", False),
+        "totalTrips": total_itineraries,
+        "activeItineraries": 0,  # Default value
+        "completedItineraries": 0,  # Default value
     }
-
-# Helper function to update hotel average rating
-def update_hotel_average_rating(db: Session, hotel_id: int):
-    """
-    Update the average rating for a hotel based on all its reviews.
-    """
-    # Get all reviews for this hotel
-    reviews = db.query(models.HotelReview).filter(
-        models.HotelReview.hotelId == hotel_id
-    ).all()
-    
-    if not reviews:
-        return
-    
-    # Calculate average rating
-    total_rating = sum(float(review.rating) for review in reviews)
-    avg_rating = total_rating / len(reviews)
-    
-    # Update hotel rating
-    hotel = db.query(models.Hotel).filter(models.Hotel.id == hotel_id).first()
-    if hotel:
-        hotel.rating = avg_rating
-        db.commit()
->>>>>>> 9bbfb798
+    
+    # Safely add other fields if they exist in the model
+    for field in ["phoneNumber", "address", "dateOfBirth", "preferences"]:
+        if hasattr(customer, field):
+            response[field] = getattr(customer, field)
+        else:
+            # Add default values for missing fields
+            if field == "preferences":
+                response[field] = {}
+            elif field == "dateOfBirth":
+                response[field] = None
+            else:
+                response[field] = ""
+    
+    return response