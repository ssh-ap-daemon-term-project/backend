from fastapi import APIRouter, Depends, HTTPException, status
from sqlalchemy.orm import Session
from typing import List, Optional
from ..models import User, RoomBooking, Hotel, Room
from ..database import SessionLocal
from ..middleware import is_admin
from ..schemas import HotelCreate, HotelUpdate, HotelResponse  # You'll need to create these schemas

# Create router with prefix and tags
router = APIRouter(
    dependencies=[Depends(is_admin)]
)

def get_db():
    db = SessionLocal()
    try:
        yield db
    finally:
        db.close()

# Now your routes will automatically have /admin prefix
@router.get("/customers")
def get_all_customers(db: Session = Depends(get_db)):
    """Get all customers"""
    customers = db.query(User).filter(User.userType == "customer").all()
    return customers

@router.delete("/customer/{customer_id}")
def delete_customer(customer_id: int, db: Session = Depends(get_db)):
    """Delete a customer"""
    customer = db.query(User).filter(User.id == customer_id).first()
    if not customer:
        return {"error": "Customer not found"}
    db.delete(customer)
    db.commit()
    return {"message": "Customer deleted"}

<<<<<<< HEAD
@router.get("/dashboard")
def admin_dashboard(db: Session = Depends(get_db)):
    """Admin dashboard statistics"""
    # Count of different user types
    stats = {
        "customers": db.query(User).filter(User.userType == "customer").count(),
        "hotels": db.query(User).filter(User.userType == "hotel").count(),
        "drivers": db.query(User).filter(User.userType == "driver").count(),
        "admins": db.query(User).filter(User.userType == "admin"),
        "room_bookings": db.query(RoomBooking).count(),
    }
    return stats


# Hotel Management APIs
@router.get("/hotels", response_model=List[HotelResponse])
def get_all_hotels(db: Session = Depends(get_db)):
    """Get all hotels"""
    hotels = db.query(Hotel).all()
    return hotels

@router.get("/hotels/{hotel_id}", response_model=HotelResponse)
def get_hotel_by_id(hotel_id: int, db: Session = Depends(get_db)):
    """Get a specific hotel by ID"""
    hotel = db.query(Hotel).filter(Hotel.id == hotel_id).first()
    if not hotel:
        raise HTTPException(
            status_code=status.HTTP_404_NOT_FOUND,
            detail="Hotel not found"
        )
    return hotel

@router.post("/hotels", response_model=HotelResponse, status_code=status.HTTP_201_CREATED)
def create_hotel(hotel: HotelCreate, db: Session = Depends(get_db)):
    """Create a new hotel"""
    # Check if a hotel with the same email already exists
    existing_hotel = db.query(Hotel).filter(Hotel.email == hotel.email).first()
    if existing_hotel:
        raise HTTPException(
            status_code=status.HTTP_400_BAD_REQUEST,
            detail="A hotel with this email already exists"
        )
    
    # Create a new Hotel instance
    new_hotel = Hotel(
        name=hotel.name,
        address=hotel.address,
        city=hotel.city,
        email=hotel.email,
        phone=hotel.phone,
        description=hotel.description if hasattr(hotel, "description") else None
    )
    
    db.add(new_hotel)
    db.commit()
    db.refresh(new_hotel)
    return new_hotel

@router.put("/hotels/{hotel_id}", response_model=HotelResponse)
def update_hotel(hotel_id: int, hotel_update: HotelUpdate, db: Session = Depends(get_db)):
    """Update an existing hotel"""
    # Find the hotel
    hotel = db.query(Hotel).filter(Hotel.id == hotel_id).first()
    if not hotel:
        raise HTTPException(
            status_code=status.HTTP_404_NOT_FOUND,
            detail="Hotel not found"
        )
    
    # Check if updating to an email that already exists for another hotel
    if hasattr(hotel_update, "email") and hotel_update.email:
        existing_hotel = db.query(Hotel).filter(
            Hotel.email == hotel_update.email,
            Hotel.id != hotel_id
        ).first()
        if existing_hotel:
            raise HTTPException(
                status_code=status.HTTP_400_BAD_REQUEST,
                detail="A hotel with this email already exists"
            )
    
    # Update the hotel attributes
    for key, value in hotel_update.dict(exclude_unset=True).items():
        setattr(hotel, key, value)
    
    db.commit()
    db.refresh(hotel)
    return hotel

@router.delete("/hotels/{hotel_id}")
def delete_hotel(hotel_id: int, db: Session = Depends(get_db)):
    """Delete a hotel"""
    hotel = db.query(Hotel).filter(Hotel.id == hotel_id).first()
    if not hotel:
        raise HTTPException(
            status_code=status.HTTP_404_NOT_FOUND,
            detail="Hotel not found"
        )
    
    db.delete(hotel)
    db.commit()
    return {"message": "Hotel deleted successfully"}

# Add endpoint to get hotel rooms
@router.get("/hotels/{hotel_id}/rooms")
def get_hotel_rooms(hotel_id: int, db: Session = Depends(get_db)):
    """Get all rooms for a specific hotel"""
    hotel = db.query(Hotel).filter(Hotel.id == hotel_id).first()
    if not hotel:
        raise HTTPException(
            status_code=status.HTTP_404_NOT_FOUND,
            detail="Hotel not found"
        )
    
    rooms = db.query(Room).filter(Room.hotelId == hotel_id).all()
    return rooms
=======
>>>>>>> 65e86037
<|MERGE_RESOLUTION|>--- conflicted
+++ resolved
@@ -35,19 +35,6 @@
     db.commit()
     return {"message": "Customer deleted"}
 
-<<<<<<< HEAD
-@router.get("/dashboard")
-def admin_dashboard(db: Session = Depends(get_db)):
-    """Admin dashboard statistics"""
-    # Count of different user types
-    stats = {
-        "customers": db.query(User).filter(User.userType == "customer").count(),
-        "hotels": db.query(User).filter(User.userType == "hotel").count(),
-        "drivers": db.query(User).filter(User.userType == "driver").count(),
-        "admins": db.query(User).filter(User.userType == "admin"),
-        "room_bookings": db.query(RoomBooking).count(),
-    }
-    return stats
 
 
 # Hotel Management APIs
@@ -151,6 +138,4 @@
         )
     
     rooms = db.query(Room).filter(Room.hotelId == hotel_id).all()
-    return rooms
-=======
->>>>>>> 65e86037
+    return rooms