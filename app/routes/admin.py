--- conflicted
+++ resolved
@@ -1,15 +1,6 @@
 from fastapi import APIRouter, Depends, HTTPException, status
-<<<<<<< HEAD
-from sqlalchemy.orm import Session
-from typing import List, Optional
-from ..models import User, RoomBooking, Hotel, Room, RoomItem, HotelReview, Customer, RideBooking, Itinerary, ScheduleItem
-from sqlalchemy import func
-from datetime import datetime
-=======
 from sqlalchemy.orm import Session, aliased
 from typing import List, Optional, Dict, Any
-from ..models import User, RoomBooking, Hotel, Room, Driver, RideBooking, Customer
->>>>>>> a239b010
 from ..database import SessionLocal
 from ..middleware import is_admin
 from ..schemas import HotelCreate, HotelUpdate, HotelResponse  
@@ -17,6 +8,7 @@
 from datetime import datetime, timedelta
 from sqlalchemy import func
 from .. import schemas
+from ..models import User, RoomBooking, Hotel, Room, RoomItem, HotelReview, Customer, RideBooking, Itinerary, ScheduleItem, Driver
 
 # Create router with prefix and tags
 router = APIRouter(
